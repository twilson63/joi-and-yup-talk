--- conflicted
+++ resolved
@@ -114,8 +114,7 @@
 There is another client library modeled after Joi called Yup; this library gives you the same declarative features of Joi, but without the node overhead.
 
 https://github.com/jquense/yup
-<<<<<<< HEAD
-=======
+
 
 Example
 
@@ -181,4 +180,3 @@
 ```
 
  
->>>>>>> a36e5c43
